--- conflicted
+++ resolved
@@ -1,6 +1,6 @@
 use crate::{client_server, utils, ConduitResult, Database, Error, PduEvent, Result, Ruma};
 use http::header::{HeaderValue, AUTHORIZATION, HOST};
-use log::{info, warn};
+use log::{error, info, warn};
 use rocket::{get, post, put, response::content::Json, State};
 use ruma::{
     api::{
@@ -707,9 +707,6 @@
             }
         };
 
-<<<<<<< HEAD
-        let next_room_state = db.rooms.append_to_state(&pdu_id, &pdu, &db.globals)?;
-=======
         // 10. This is the actual auth check for state at the event
         if !state_res::event_auth::auth_check(
             &RoomVersionId::Version6,
@@ -736,7 +733,6 @@
             .into_iter()
             .map(|(k, v)| ((k.0, Some(k.1)), Arc::new(v)))
             .collect();
->>>>>>> e4dc7ea8
 
         if !state_res::event_auth::auth_check(
             &RoomVersionId::Version6,
@@ -926,12 +922,6 @@
             },
         )?;
 
-<<<<<<< HEAD
-        db.rooms.set_room_state(&room_id, &next_room_state)?;
-
-        for appservice in db.appservice.iter_all().filter_map(|r| r.ok()) {
-            db.sending.send_pdu_appservice(&appservice.0, &pdu_id)?;
-=======
         // Event has passed all auth/stateres checks
         resolved_map.insert(pdu.event_id().clone(), Ok(()));
     }
@@ -1185,7 +1175,6 @@
             if let Some(pos) = current_leaves.iter().position(|x| *x == *incoming_leaf) {
                 current_leaves.remove(pos);
             }
->>>>>>> e4dc7ea8
         }
     }
 
