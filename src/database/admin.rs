--- conflicted
+++ resolved
@@ -14,11 +14,8 @@
     RegisterAppservice(serde_yaml::Value),
     UnregisterAppservice(String),
     ListAppservices,
-<<<<<<< HEAD
     ListLocalUsers,
-=======
     ShowMemoryUsage,
->>>>>>> ab4f3bd0
     SendMessage(RoomMessageEventContent),
 }
 
